--- conflicted
+++ resolved
@@ -4397,11 +4397,7 @@
 /* Extensions */
 DATA(insert OID = 3082 (  pg_available_extensions		PGNSP PGUID 12 10 100 0 0 f f f f t t s 0 0 2249 "" "{19,25,25}" "{o,o,o}" "{name,default_version,comment}" _null_ pg_available_extensions _null_ _null_ _null_ ));
 DESCR("list available extensions");
-<<<<<<< HEAD
-DATA(insert OID = 3083 (  pg_available_extension_versions	PGNSP PGUID 12 10 100 0 0 f f f t t s 0 0 2249 "" "{19,25,16,16,19,1003,1003,25}" "{o,o,o,o,o,o,o,o}" "{name,version,superuser,relocatable,schema,requires,provides,comment}" _null_ pg_available_extension_versions _null_ _null_ _null_ ));
-=======
-DATA(insert OID = 3083 (  pg_available_extension_versions	PGNSP PGUID 12 10 100 0 0 f f f f t t s 0 0 2249 "" "{19,25,16,16,19,1003,25}" "{o,o,o,o,o,o,o}" "{name,version,superuser,relocatable,schema,requires,comment}" _null_ pg_available_extension_versions _null_ _null_ _null_ ));
->>>>>>> 04dfc877
+DATA(insert OID = 3083 (  pg_available_extension_versions	PGNSP PGUID 12 10 100 0 0 f f f f t t s 0 0 2249 "" "{19,25,16,16,19,1003,1003,25}" "{o,o,o,o,o,o,o,o}" "{name,version,superuser,relocatable,schema,requires,provides,comment}" _null_ pg_available_extension_versions _null_ _null_ _null_ ));
 DESCR("list available extension versions");
 DATA(insert OID = 3084 (  pg_extension_update_paths		PGNSP PGUID 12 10 100 0 0 f f f f t t s 1 0 2249 "19" "{19,25,25,25}" "{i,o,o,o}" "{name,source,target,path}" _null_ pg_extension_update_paths _null_ _null_ _null_ ));
 DESCR("list an extension's version update paths");
@@ -4654,4 +4650,4 @@
 #define PROARGMODE_VARIADIC 'v'
 #define PROARGMODE_TABLE	't'
 
-#endif   /* PG_PROC_H */
+#endif   /* PG_PROC_H */