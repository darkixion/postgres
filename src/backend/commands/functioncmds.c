--- conflicted
+++ resolved
@@ -989,29 +989,30 @@
 	 * And now that we have all the parameters, and know we're permitted to do
 	 * so, go ahead and create the function.
 	 */
-<<<<<<< HEAD
-	procOid = ProcedureCreate(funcname,
-							  namespaceId,
-							  stmt->replace,
-							  returnsSet,
-							  prorettype,
-							  languageOid,
-							  languageValidator,
-							  prosrc_str, /* converted to text later */
-							  probin_str, /* converted to text later */
-							  false,		/* not an aggregate */
-							  isWindowFunc,
-							  security,
-							  isStrict,
-							  volatility,
-							  parameterTypes,
-							  PointerGetDatum(allParameterTypes),
-							  PointerGetDatum(parameterModes),
-							  PointerGetDatum(parameterNames),
-							  parameterDefaults,
-							  PointerGetDatum(proconfig),
-							  procost,
-							  prorows);
+	procOid =
+		ProcedureCreate(funcname,
+						namespaceId,
+						stmt->replace,
+						returnsSet,
+						prorettype,
+						languageOid,
+						languageValidator,
+						prosrc_str, /* converted to text later */
+						probin_str, /* converted to text later */
+						false,		/* not an aggregate */
+						isWindowFunc,
+						security,
+						isLeakProof,
+						isStrict,
+						volatility,
+						parameterTypes,
+						PointerGetDatum(allParameterTypes),
+						PointerGetDatum(parameterModes),
+						PointerGetDatum(parameterNames),
+						parameterDefaults,
+						PointerGetDatum(proconfig),
+						procost,
+						prorows);
 
 	/* Call AFTER CREATE FUNCTION triggers */
 	if (CommandFiresAfterTriggers(&cmd))
@@ -1019,31 +1020,6 @@
 		cmd.objectId = procOid;
 		ExecAfterCommandTriggers(&cmd);
 	}
-=======
-	ProcedureCreate(funcname,
-					namespaceId,
-					stmt->replace,
-					returnsSet,
-					prorettype,
-					languageOid,
-					languageValidator,
-					prosrc_str, /* converted to text later */
-					probin_str, /* converted to text later */
-					false,		/* not an aggregate */
-					isWindowFunc,
-					security,
-					isLeakProof,
-					isStrict,
-					volatility,
-					parameterTypes,
-					PointerGetDatum(allParameterTypes),
-					PointerGetDatum(parameterModes),
-					PointerGetDatum(parameterNames),
-					parameterDefaults,
-					PointerGetDatum(proconfig),
-					procost,
-					prorows);
->>>>>>> 06d9afa6
 }
 
 
