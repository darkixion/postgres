--- conflicted
+++ resolved
@@ -2360,28 +2360,7 @@
 }
 
 static void
-<<<<<<< HEAD
-_outPrivGrantee(StringInfo str, const PrivGrantee *node)
-{
-	WRITE_NODE_TYPE("PRIVGRANTEE");
-
-	WRITE_STRING_FIELD(rolname);
-}
-
-static void
-_outAccessPriv(StringInfo str, const AccessPriv *node)
-{
-	WRITE_NODE_TYPE("ACCESSPRIV");
-
-	WRITE_STRING_FIELD(priv_name);
-	WRITE_NODE_FIELD(cols);
-}
-
-static void
-_outInhRelation(StringInfo str, const InhRelation *node)
-=======
 _outTableLikeClause(StringInfo str, const TableLikeClause *node)
->>>>>>> d0dcb315
 {
 	WRITE_NODE_TYPE("TABLELIKECLAUSE");
 
@@ -3572,19 +3551,8 @@
 			case T_DefElem:
 				_outDefElem(str, obj);
 				break;
-<<<<<<< HEAD
-			case T_PrivGrantee:
-				_outPrivGrantee(str, obj);
-				break;
-			case T_AccessPriv:
-				_outAccessPriv(str, obj);
-				break;
-			case T_InhRelation:
-				_outInhRelation(str, obj);
-=======
 			case T_TableLikeClause:
 				_outTableLikeClause(str, obj);
->>>>>>> d0dcb315
 				break;
 			case T_LockingClause:
 				_outLockingClause(str, obj);
