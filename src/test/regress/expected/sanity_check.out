--- conflicted
+++ resolved
@@ -162,11 +162,7 @@
  timetz_tbl              | f
  tinterval_tbl           | f
  varchar_tbl             | f
-<<<<<<< HEAD
-(149 rows)
-=======
 (150 rows)
->>>>>>> ed0b409d
 
 --
 -- another sanity check: every system catalog that has OIDs should have
