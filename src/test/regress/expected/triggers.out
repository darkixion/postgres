--- conflicted
+++ resolved
@@ -1443,43 +1443,6 @@
 DETAIL:  drop cascades to view city_view
 drop cascades to view european_city_view
 DROP TABLE country_table;
-<<<<<<< HEAD
-CREATE FUNCTION cmdtrigger_notice
- (
-   IN cmd_tag        text,
-   IN cmd_string     text,
-   IN schemaname     text,
-   IN relname        text
- )
- RETURNS void
- LANGUAGE plpgsql
-AS $$
-BEGIN
-  RAISE NOTICE 'cmd_string: %', cmd_string;
-END;
-$$;
-CREATE TRIGGER cmdtrigger_notice
-        AFTER COMMAND CREATE TABLE
-       EXECUTE PROCEDURE cmdtrigger_notice();
-CREATE TRIGGER cmdtrigger_notice
-        AFTER COMMAND DROP TABLE
-       EXECUTE PROCEDURE cmdtrigger_notice();
--- that should error out as you can't have both INSTEAD OF command triggers
--- and BEFORE|AFTER triggers defined on the same command
-CREATE TRIGGER cmdtrigger_notice_error
-    INSTEAD OF COMMAND DROP TABLE
-       EXECUTE PROCEDURE cmdtrigger_notice();
-ERROR:  "DROP TABLE" already has AFTER triggers
-DETAIL:  Commands cannot have both AFTER and INSTEAD OF triggers.
-CREATE TABLE foo(a serial, b text, primary key (a, b));
-NOTICE:  CREATE TABLE will create implicit sequence "foo_a_seq" for serial column "foo.a"
-NOTICE:  CREATE TABLE / PRIMARY KEY will create implicit index "foo_pkey" for table "foo"
-NOTICE:  cmd_string: CREATE TABLE public.foo (a serial,b text, PRIMARY KEY(a,b));
-DROP TABLE foo;
-NOTICE:  cmd_string: DROP TABLE public.foo RESTRICT;
-DROP TRIGGER cmdtrigger_notice ON COMMAND CREATE TABLE;
-DROP TRIGGER cmdtrigger_notice ON COMMAND DROP TABLE;
-=======
 -- Test pg_trigger_depth()
 create table depth_a (id int not null primary key);
 NOTICE:  CREATE TABLE / PRIMARY KEY will create implicit index "depth_a_pkey" for table "depth_a"
@@ -1596,5 +1559,4 @@
 drop table depth_a, depth_b, depth_c;
 drop function depth_a_tf();
 drop function depth_b_tf();
-drop function depth_c_tf();
->>>>>>> c5a03256
+drop function depth_c_tf();