--
-- TRIGGERS
--

create table pkeys (pkey1 int4 not null, pkey2 text not null);
create table fkeys (fkey1 int4, fkey2 text, fkey3 int);
create table fkeys2 (fkey21 int4, fkey22 text, pkey23 int not null);

create index fkeys_i on fkeys (fkey1, fkey2);
create index fkeys2_i on fkeys2 (fkey21, fkey22);
create index fkeys2p_i on fkeys2 (pkey23);

insert into pkeys values (10, '1');
insert into pkeys values (20, '2');
insert into pkeys values (30, '3');
insert into pkeys values (40, '4');
insert into pkeys values (50, '5');
insert into pkeys values (60, '6');
create unique index pkeys_i on pkeys (pkey1, pkey2);

--
-- For fkeys:
-- 	(fkey1, fkey2)	--> pkeys (pkey1, pkey2)
-- 	(fkey3)		--> fkeys2 (pkey23)
--
create trigger check_fkeys_pkey_exist
	before insert or update on fkeys
	for each row
	execute procedure
	check_primary_key ('fkey1', 'fkey2', 'pkeys', 'pkey1', 'pkey2');

create trigger check_fkeys_pkey2_exist
	before insert or update on fkeys
	for each row
	execute procedure check_primary_key ('fkey3', 'fkeys2', 'pkey23');

--
-- For fkeys2:
-- 	(fkey21, fkey22)	--> pkeys (pkey1, pkey2)
--
create trigger check_fkeys2_pkey_exist
	before insert or update on fkeys2
	for each row
	execute procedure
	check_primary_key ('fkey21', 'fkey22', 'pkeys', 'pkey1', 'pkey2');

-- Test comments
COMMENT ON TRIGGER check_fkeys2_pkey_bad ON fkeys2 IS 'wrong';
COMMENT ON TRIGGER check_fkeys2_pkey_exist ON fkeys2 IS 'right';
COMMENT ON TRIGGER check_fkeys2_pkey_exist ON fkeys2 IS NULL;

--
-- For pkeys:
-- 	ON DELETE/UPDATE (pkey1, pkey2) CASCADE:
-- 		fkeys (fkey1, fkey2) and fkeys2 (fkey21, fkey22)
--
create trigger check_pkeys_fkey_cascade
	before delete or update on pkeys
	for each row
	execute procedure
	check_foreign_key (2, 'cascade', 'pkey1', 'pkey2',
	'fkeys', 'fkey1', 'fkey2', 'fkeys2', 'fkey21', 'fkey22');

--
-- For fkeys2:
-- 	ON DELETE/UPDATE (pkey23) RESTRICT:
-- 		fkeys (fkey3)
--
create trigger check_fkeys2_fkey_restrict
	before delete or update on fkeys2
	for each row
	execute procedure check_foreign_key (1, 'restrict', 'pkey23', 'fkeys', 'fkey3');

insert into fkeys2 values (10, '1', 1);
insert into fkeys2 values (30, '3', 2);
insert into fkeys2 values (40, '4', 5);
insert into fkeys2 values (50, '5', 3);
-- no key in pkeys
insert into fkeys2 values (70, '5', 3);

insert into fkeys values (10, '1', 2);
insert into fkeys values (30, '3', 3);
insert into fkeys values (40, '4', 2);
insert into fkeys values (50, '5', 2);
-- no key in pkeys
insert into fkeys values (70, '5', 1);
-- no key in fkeys2
insert into fkeys values (60, '6', 4);

delete from pkeys where pkey1 = 30 and pkey2 = '3';
delete from pkeys where pkey1 = 40 and pkey2 = '4';
update pkeys set pkey1 = 7, pkey2 = '70' where pkey1 = 50 and pkey2 = '5';
update pkeys set pkey1 = 7, pkey2 = '70' where pkey1 = 10 and pkey2 = '1';

DROP TABLE pkeys;
DROP TABLE fkeys;
DROP TABLE fkeys2;

-- -- I've disabled the funny_dup17 test because the new semantics
-- -- of AFTER ROW triggers, which get now fired at the end of a
-- -- query always, cause funny_dup17 to enter an endless loop.
-- --
-- --      Jan
--
-- create table dup17 (x int4);
--
-- create trigger dup17_before
-- 	before insert on dup17
-- 	for each row
-- 	execute procedure
-- 	funny_dup17 ()
-- ;
--
-- insert into dup17 values (17);
-- select count(*) from dup17;
-- insert into dup17 values (17);
-- select count(*) from dup17;
--
-- drop trigger dup17_before on dup17;
--
-- create trigger dup17_after
-- 	after insert on dup17
-- 	for each row
-- 	execute procedure
-- 	funny_dup17 ()
-- ;
-- insert into dup17 values (13);
-- select count(*) from dup17 where x = 13;
-- insert into dup17 values (13);
-- select count(*) from dup17 where x = 13;
--
-- DROP TABLE dup17;

create sequence ttdummy_seq increment 10 start 0 minvalue 0;

create table tttest (
	price_id	int4,
	price_val	int4,
	price_on	int4,
	price_off	int4 default 999999
);

create trigger ttdummy
	before delete or update on tttest
	for each row
	execute procedure
	ttdummy (price_on, price_off);

create trigger ttserial
	before insert or update on tttest
	for each row
	execute procedure
	autoinc (price_on, ttdummy_seq);

insert into tttest values (1, 1, null);
insert into tttest values (2, 2, null);
insert into tttest values (3, 3, 0);

select * from tttest;
delete from tttest where price_id = 2;
select * from tttest;
-- what do we see ?

-- get current prices
select * from tttest where price_off = 999999;

-- change price for price_id == 3
update tttest set price_val = 30 where price_id = 3;
select * from tttest;

-- now we want to change pric_id in ALL tuples
-- this gets us not what we need
update tttest set price_id = 5 where price_id = 3;
select * from tttest;

-- restore data as before last update:
select set_ttdummy(0);
delete from tttest where price_id = 5;
update tttest set price_off = 999999 where price_val = 30;
select * from tttest;

-- and try change price_id now!
update tttest set price_id = 5 where price_id = 3;
select * from tttest;
-- isn't it what we need ?

select set_ttdummy(1);

-- we want to correct some "date"
update tttest set price_on = -1 where price_id = 1;
-- but this doesn't work

-- try in this way
select set_ttdummy(0);
update tttest set price_on = -1 where price_id = 1;
select * from tttest;
-- isn't it what we need ?

-- get price for price_id == 5 as it was @ "date" 35
select * from tttest where price_on <= 35 and price_off > 35 and price_id = 5;

drop table tttest;
drop sequence ttdummy_seq;

--
-- tests for per-statement triggers
--

CREATE TABLE log_table (tstamp timestamp default timeofday()::timestamp);

CREATE TABLE main_table (a int, b int);

COPY main_table (a,b) FROM stdin;
5	10
20	20
30	10
50	35
80	15
\.

CREATE FUNCTION trigger_func() RETURNS trigger LANGUAGE plpgsql AS '
BEGIN
	RAISE NOTICE ''trigger_func(%) called: action = %, when = %, level = %'', TG_ARGV[0], TG_OP, TG_WHEN, TG_LEVEL;
	RETURN NULL;
END;';

CREATE TRIGGER before_ins_stmt_trig BEFORE INSERT ON main_table
FOR EACH STATEMENT EXECUTE PROCEDURE trigger_func('before_ins_stmt');

CREATE TRIGGER after_ins_stmt_trig AFTER INSERT ON main_table
FOR EACH STATEMENT EXECUTE PROCEDURE trigger_func('after_ins_stmt');

--
-- if neither 'FOR EACH ROW' nor 'FOR EACH STATEMENT' was specified,
-- CREATE TRIGGER should default to 'FOR EACH STATEMENT'
--
CREATE TRIGGER after_upd_stmt_trig AFTER UPDATE ON main_table
EXECUTE PROCEDURE trigger_func('after_upd_stmt');

CREATE TRIGGER after_upd_row_trig AFTER UPDATE ON main_table
FOR EACH ROW EXECUTE PROCEDURE trigger_func('after_upd_row');

INSERT INTO main_table DEFAULT VALUES;

UPDATE main_table SET a = a + 1 WHERE b < 30;
-- UPDATE that effects zero rows should still call per-statement trigger
UPDATE main_table SET a = a + 2 WHERE b > 100;

-- COPY should fire per-row and per-statement INSERT triggers
COPY main_table (a, b) FROM stdin;
30	40
50	60
\.

SELECT * FROM main_table ORDER BY a, b;

--
-- test triggers with WHEN clause
--

CREATE TRIGGER modified_a BEFORE UPDATE OF a ON main_table
FOR EACH ROW WHEN (OLD.a <> NEW.a) EXECUTE PROCEDURE trigger_func('modified_a');
CREATE TRIGGER modified_any BEFORE UPDATE OF a ON main_table
FOR EACH ROW WHEN (OLD.* IS DISTINCT FROM NEW.*) EXECUTE PROCEDURE trigger_func('modified_any');
CREATE TRIGGER insert_a AFTER INSERT ON main_table
FOR EACH ROW WHEN (NEW.a = 123) EXECUTE PROCEDURE trigger_func('insert_a');
CREATE TRIGGER delete_a AFTER DELETE ON main_table
FOR EACH ROW WHEN (OLD.a = 123) EXECUTE PROCEDURE trigger_func('delete_a');
CREATE TRIGGER insert_when BEFORE INSERT ON main_table
FOR EACH STATEMENT WHEN (true) EXECUTE PROCEDURE trigger_func('insert_when');
CREATE TRIGGER delete_when AFTER DELETE ON main_table
FOR EACH STATEMENT WHEN (true) EXECUTE PROCEDURE trigger_func('delete_when');
INSERT INTO main_table (a) VALUES (123), (456);
COPY main_table FROM stdin;
123	999
456	999
\.
DELETE FROM main_table WHERE a IN (123, 456);
UPDATE main_table SET a = 50, b = 60;
SELECT * FROM main_table ORDER BY a, b;
SELECT pg_get_triggerdef(oid, true) FROM pg_trigger WHERE tgrelid = 'main_table'::regclass AND tgname = 'modified_a';
SELECT pg_get_triggerdef(oid, false) FROM pg_trigger WHERE tgrelid = 'main_table'::regclass AND tgname = 'modified_a';
SELECT pg_get_triggerdef(oid, true) FROM pg_trigger WHERE tgrelid = 'main_table'::regclass AND tgname = 'modified_any';
DROP TRIGGER modified_a ON main_table;
DROP TRIGGER modified_any ON main_table;
DROP TRIGGER insert_a ON main_table;
DROP TRIGGER delete_a ON main_table;
DROP TRIGGER insert_when ON main_table;
DROP TRIGGER delete_when ON main_table;

-- Test column-level triggers
DROP TRIGGER after_upd_row_trig ON main_table;

CREATE TRIGGER before_upd_a_row_trig BEFORE UPDATE OF a ON main_table
FOR EACH ROW EXECUTE PROCEDURE trigger_func('before_upd_a_row');
CREATE TRIGGER after_upd_b_row_trig AFTER UPDATE OF b ON main_table
FOR EACH ROW EXECUTE PROCEDURE trigger_func('after_upd_b_row');
CREATE TRIGGER after_upd_a_b_row_trig AFTER UPDATE OF a, b ON main_table
FOR EACH ROW EXECUTE PROCEDURE trigger_func('after_upd_a_b_row');

CREATE TRIGGER before_upd_a_stmt_trig BEFORE UPDATE OF a ON main_table
FOR EACH STATEMENT EXECUTE PROCEDURE trigger_func('before_upd_a_stmt');
CREATE TRIGGER after_upd_b_stmt_trig AFTER UPDATE OF b ON main_table
FOR EACH STATEMENT EXECUTE PROCEDURE trigger_func('after_upd_b_stmt');

SELECT pg_get_triggerdef(oid) FROM pg_trigger WHERE tgrelid = 'main_table'::regclass AND tgname = 'after_upd_a_b_row_trig';

UPDATE main_table SET a = 50;
UPDATE main_table SET b = 10;

--
-- Test case for bug with BEFORE trigger followed by AFTER trigger with WHEN
--

CREATE TABLE some_t (some_col boolean NOT NULL);
CREATE FUNCTION dummy_update_func() RETURNS trigger AS $$
BEGIN
  RAISE NOTICE 'dummy_update_func(%) called: action = %, old = %, new = %',
    TG_ARGV[0], TG_OP, OLD, NEW;
  RETURN NEW;
END;
$$ LANGUAGE plpgsql;
CREATE TRIGGER some_trig_before BEFORE UPDATE ON some_t FOR EACH ROW
  EXECUTE PROCEDURE dummy_update_func('before');
CREATE TRIGGER some_trig_aftera AFTER UPDATE ON some_t FOR EACH ROW
  WHEN (NOT OLD.some_col AND NEW.some_col)
  EXECUTE PROCEDURE dummy_update_func('aftera');
CREATE TRIGGER some_trig_afterb AFTER UPDATE ON some_t FOR EACH ROW
  WHEN (NOT NEW.some_col)
  EXECUTE PROCEDURE dummy_update_func('afterb');
INSERT INTO some_t VALUES (TRUE);
UPDATE some_t SET some_col = TRUE;
UPDATE some_t SET some_col = FALSE;
UPDATE some_t SET some_col = TRUE;
DROP TABLE some_t;

-- bogus cases
CREATE TRIGGER error_upd_and_col BEFORE UPDATE OR UPDATE OF a ON main_table
FOR EACH ROW EXECUTE PROCEDURE trigger_func('error_upd_and_col');
CREATE TRIGGER error_upd_a_a BEFORE UPDATE OF a, a ON main_table
FOR EACH ROW EXECUTE PROCEDURE trigger_func('error_upd_a_a');
CREATE TRIGGER error_ins_a BEFORE INSERT OF a ON main_table
FOR EACH ROW EXECUTE PROCEDURE trigger_func('error_ins_a');
CREATE TRIGGER error_ins_when BEFORE INSERT OR UPDATE ON main_table
FOR EACH ROW WHEN (OLD.a <> NEW.a)
EXECUTE PROCEDURE trigger_func('error_ins_old');
CREATE TRIGGER error_del_when BEFORE DELETE OR UPDATE ON main_table
FOR EACH ROW WHEN (OLD.a <> NEW.a)
EXECUTE PROCEDURE trigger_func('error_del_new');
CREATE TRIGGER error_del_when BEFORE INSERT OR UPDATE ON main_table
FOR EACH ROW WHEN (NEW.tableoid <> 0)
EXECUTE PROCEDURE trigger_func('error_when_sys_column');
CREATE TRIGGER error_stmt_when BEFORE UPDATE OF a ON main_table
FOR EACH STATEMENT WHEN (OLD.* IS DISTINCT FROM NEW.*)
EXECUTE PROCEDURE trigger_func('error_stmt_when');

-- check dependency restrictions
ALTER TABLE main_table DROP COLUMN b;
-- this should succeed, but we'll roll it back to keep the triggers around
begin;
DROP TRIGGER after_upd_a_b_row_trig ON main_table;
DROP TRIGGER after_upd_b_row_trig ON main_table;
DROP TRIGGER after_upd_b_stmt_trig ON main_table;
ALTER TABLE main_table DROP COLUMN b;
rollback;

-- Test enable/disable triggers

create table trigtest (i serial primary key);
-- test that disabling RI triggers works
create table trigtest2 (i int references trigtest(i) on delete cascade);

create function trigtest() returns trigger as $$
begin
	raise notice '% % % %', TG_RELNAME, TG_OP, TG_WHEN, TG_LEVEL;
	return new;
end;$$ language plpgsql;

create trigger trigtest_b_row_tg before insert or update or delete on trigtest
for each row execute procedure trigtest();
create trigger trigtest_a_row_tg after insert or update or delete on trigtest
for each row execute procedure trigtest();
create trigger trigtest_b_stmt_tg before insert or update or delete on trigtest
for each statement execute procedure trigtest();
create trigger trigtest_a_stmt_tg after insert or update or delete on trigtest
for each statement execute procedure trigtest();

insert into trigtest default values;
alter table trigtest disable trigger trigtest_b_row_tg;
insert into trigtest default values;
alter table trigtest disable trigger user;
insert into trigtest default values;
alter table trigtest enable trigger trigtest_a_stmt_tg;
insert into trigtest default values;
insert into trigtest2 values(1);
insert into trigtest2 values(2);
delete from trigtest where i=2;
select * from trigtest2;
alter table trigtest disable trigger all;
delete from trigtest where i=1;
select * from trigtest2;
-- ensure we still insert, even when all triggers are disabled
insert into trigtest default values;
select *  from trigtest;
drop table trigtest2;
drop table trigtest;


-- dump trigger data
CREATE TABLE trigger_test (
        i int,
        v varchar
);

CREATE OR REPLACE FUNCTION trigger_data()  RETURNS trigger
LANGUAGE plpgsql AS $$

declare

	argstr text;
	relid text;

begin

	relid := TG_relid::regclass;

	-- plpgsql can't discover its trigger data in a hash like perl and python
	-- can, or by a sort of reflection like tcl can,
	-- so we have to hard code the names.
	raise NOTICE 'TG_NAME: %', TG_name;
	raise NOTICE 'TG_WHEN: %', TG_when;
	raise NOTICE 'TG_LEVEL: %', TG_level;
	raise NOTICE 'TG_OP: %', TG_op;
	raise NOTICE 'TG_RELID::regclass: %', relid;
	raise NOTICE 'TG_RELNAME: %', TG_relname;
	raise NOTICE 'TG_TABLE_NAME: %', TG_table_name;
	raise NOTICE 'TG_TABLE_SCHEMA: %', TG_table_schema;
	raise NOTICE 'TG_NARGS: %', TG_nargs;

	argstr := '[';
	for i in 0 .. TG_nargs - 1 loop
		if i > 0 then
			argstr := argstr || ', ';
		end if;
		argstr := argstr || TG_argv[i];
	end loop;
	argstr := argstr || ']';
	raise NOTICE 'TG_ARGV: %', argstr;

	if TG_OP != 'INSERT' then
		raise NOTICE 'OLD: %', OLD;
	end if;

	if TG_OP != 'DELETE' then
		raise NOTICE 'NEW: %', NEW;
	end if;

	if TG_OP = 'DELETE' then
		return OLD;
	else
		return NEW;
	end if;

end;
$$;

CREATE TRIGGER show_trigger_data_trig
BEFORE INSERT OR UPDATE OR DELETE ON trigger_test
FOR EACH ROW EXECUTE PROCEDURE trigger_data(23,'skidoo');

insert into trigger_test values(1,'insert');
update trigger_test set v = 'update' where i = 1;
delete from trigger_test;

DROP TRIGGER show_trigger_data_trig on trigger_test;

DROP FUNCTION trigger_data();

DROP TABLE trigger_test;

--
-- Test use of row comparisons on OLD/NEW
--

CREATE TABLE trigger_test (f1 int, f2 text, f3 text);

-- this is the obvious (and wrong...) way to compare rows
CREATE FUNCTION mytrigger() RETURNS trigger LANGUAGE plpgsql as $$
begin
	if row(old.*) = row(new.*) then
		raise notice 'row % not changed', new.f1;
	else
		raise notice 'row % changed', new.f1;
	end if;
	return new;
end$$;

CREATE TRIGGER t
BEFORE UPDATE ON trigger_test
FOR EACH ROW EXECUTE PROCEDURE mytrigger();

INSERT INTO trigger_test VALUES(1, 'foo', 'bar');
INSERT INTO trigger_test VALUES(2, 'baz', 'quux');

UPDATE trigger_test SET f3 = 'bar';
UPDATE trigger_test SET f3 = NULL;
-- this demonstrates that the above isn't really working as desired:
UPDATE trigger_test SET f3 = NULL;

-- the right way when considering nulls is
CREATE OR REPLACE FUNCTION mytrigger() RETURNS trigger LANGUAGE plpgsql as $$
begin
	if row(old.*) is distinct from row(new.*) then
		raise notice 'row % changed', new.f1;
	else
		raise notice 'row % not changed', new.f1;
	end if;
	return new;
end$$;

UPDATE trigger_test SET f3 = 'bar';
UPDATE trigger_test SET f3 = NULL;
UPDATE trigger_test SET f3 = NULL;

DROP TABLE trigger_test;

DROP FUNCTION mytrigger();

-- Test snapshot management in serializable transactions involving triggers
-- per bug report in 6bc73d4c0910042358k3d1adff3qa36f8df75198ecea@mail.gmail.com
CREATE FUNCTION serializable_update_trig() RETURNS trigger LANGUAGE plpgsql AS
$$
declare
	rec record;
begin
	new.description = 'updated in trigger';
	return new;
end;
$$;

CREATE TABLE serializable_update_tab (
	id int,
	filler  text,
	description text
);

CREATE TRIGGER serializable_update_trig BEFORE UPDATE ON serializable_update_tab
	FOR EACH ROW EXECUTE PROCEDURE serializable_update_trig();

INSERT INTO serializable_update_tab SELECT a, repeat('xyzxz', 100), 'new'
	FROM generate_series(1, 50) a;

BEGIN;
SET TRANSACTION ISOLATION LEVEL SERIALIZABLE;
UPDATE serializable_update_tab SET description = 'no no', id = 1 WHERE id = 1;
COMMIT;
SELECT description FROM serializable_update_tab WHERE id = 1;
DROP TABLE serializable_update_tab;

-- minimal update trigger

CREATE TABLE min_updates_test (
	f1	text,
	f2 int,
	f3 int);

CREATE TABLE min_updates_test_oids (
	f1	text,
	f2 int,
	f3 int) WITH OIDS;

INSERT INTO min_updates_test VALUES ('a',1,2),('b','2',null);

INSERT INTO min_updates_test_oids VALUES ('a',1,2),('b','2',null);

CREATE TRIGGER z_min_update
BEFORE UPDATE ON min_updates_test
FOR EACH ROW EXECUTE PROCEDURE suppress_redundant_updates_trigger();

CREATE TRIGGER z_min_update
BEFORE UPDATE ON min_updates_test_oids
FOR EACH ROW EXECUTE PROCEDURE suppress_redundant_updates_trigger();

\set QUIET false

UPDATE min_updates_test SET f1 = f1;

UPDATE min_updates_test SET f2 = f2 + 1;

UPDATE min_updates_test SET f3 = 2 WHERE f3 is null;

UPDATE min_updates_test_oids SET f1 = f1;

UPDATE min_updates_test_oids SET f2 = f2 + 1;

UPDATE min_updates_test_oids SET f3 = 2 WHERE f3 is null;

\set QUIET true

SELECT * FROM min_updates_test;

SELECT * FROM min_updates_test_oids;

DROP TABLE min_updates_test;

DROP TABLE min_updates_test_oids;

--
-- Test triggers on views
--

CREATE VIEW main_view AS SELECT a, b FROM main_table;

-- Updates should fail without rules or triggers
INSERT INTO main_view VALUES (1,2);
UPDATE main_view SET b = 20 WHERE a = 50;
DELETE FROM main_view WHERE a = 50;
-- Should fail even when there are no matching rows
DELETE FROM main_view WHERE a = 51;

-- VIEW trigger function
CREATE OR REPLACE FUNCTION view_trigger() RETURNS trigger
LANGUAGE plpgsql AS $$
declare
    argstr text := '';
begin
    for i in 0 .. TG_nargs - 1 loop
        if i > 0 then
            argstr := argstr || ', ';
        end if;
        argstr := argstr || TG_argv[i];
    end loop;

    raise notice '% % % % (%)', TG_RELNAME, TG_WHEN, TG_OP, TG_LEVEL, argstr;

    if TG_LEVEL = 'ROW' then
        if TG_OP = 'INSERT' then
            raise NOTICE 'NEW: %', NEW;
            INSERT INTO main_table VALUES (NEW.a, NEW.b);
            RETURN NEW;
        end if;

        if TG_OP = 'UPDATE' then
            raise NOTICE 'OLD: %, NEW: %', OLD, NEW;
            UPDATE main_table SET a = NEW.a, b = NEW.b WHERE a = OLD.a AND b = OLD.b;
            if NOT FOUND then RETURN NULL; end if;
            RETURN NEW;
        end if;

        if TG_OP = 'DELETE' then
            raise NOTICE 'OLD: %', OLD;
            DELETE FROM main_table WHERE a = OLD.a AND b = OLD.b;
            if NOT FOUND then RETURN NULL; end if;
            RETURN OLD;
        end if;
    end if;

    RETURN NULL;
end;
$$;

-- Before row triggers aren't allowed on views
CREATE TRIGGER invalid_trig BEFORE INSERT ON main_view
FOR EACH ROW EXECUTE PROCEDURE trigger_func('before_ins_row');

CREATE TRIGGER invalid_trig BEFORE UPDATE ON main_view
FOR EACH ROW EXECUTE PROCEDURE trigger_func('before_upd_row');

CREATE TRIGGER invalid_trig BEFORE DELETE ON main_view
FOR EACH ROW EXECUTE PROCEDURE trigger_func('before_del_row');

-- After row triggers aren't allowed on views
CREATE TRIGGER invalid_trig AFTER INSERT ON main_view
FOR EACH ROW EXECUTE PROCEDURE trigger_func('before_ins_row');

CREATE TRIGGER invalid_trig AFTER UPDATE ON main_view
FOR EACH ROW EXECUTE PROCEDURE trigger_func('before_upd_row');

CREATE TRIGGER invalid_trig AFTER DELETE ON main_view
FOR EACH ROW EXECUTE PROCEDURE trigger_func('before_del_row');

-- Truncate triggers aren't allowed on views
CREATE TRIGGER invalid_trig BEFORE TRUNCATE ON main_view
EXECUTE PROCEDURE trigger_func('before_tru_row');

CREATE TRIGGER invalid_trig AFTER TRUNCATE ON main_view
EXECUTE PROCEDURE trigger_func('before_tru_row');

-- INSTEAD OF triggers aren't allowed on tables
CREATE TRIGGER invalid_trig INSTEAD OF INSERT ON main_table
FOR EACH ROW EXECUTE PROCEDURE view_trigger('instead_of_ins');

CREATE TRIGGER invalid_trig INSTEAD OF UPDATE ON main_table
FOR EACH ROW EXECUTE PROCEDURE view_trigger('instead_of_upd');

CREATE TRIGGER invalid_trig INSTEAD OF DELETE ON main_table
FOR EACH ROW EXECUTE PROCEDURE view_trigger('instead_of_del');

-- Don't support WHEN clauses with INSTEAD OF triggers
CREATE TRIGGER invalid_trig INSTEAD OF UPDATE ON main_view
FOR EACH ROW WHEN (OLD.a <> NEW.a) EXECUTE PROCEDURE view_trigger('instead_of_upd');

-- Don't support column-level INSTEAD OF triggers
CREATE TRIGGER invalid_trig INSTEAD OF UPDATE OF a ON main_view
FOR EACH ROW EXECUTE PROCEDURE view_trigger('instead_of_upd');

-- Don't support statement-level INSTEAD OF triggers
CREATE TRIGGER invalid_trig INSTEAD OF UPDATE ON main_view
EXECUTE PROCEDURE view_trigger('instead_of_upd');

-- Valid INSTEAD OF triggers
CREATE TRIGGER instead_of_insert_trig INSTEAD OF INSERT ON main_view
FOR EACH ROW EXECUTE PROCEDURE view_trigger('instead_of_ins');

CREATE TRIGGER instead_of_update_trig INSTEAD OF UPDATE ON main_view
FOR EACH ROW EXECUTE PROCEDURE view_trigger('instead_of_upd');

CREATE TRIGGER instead_of_delete_trig INSTEAD OF DELETE ON main_view
FOR EACH ROW EXECUTE PROCEDURE view_trigger('instead_of_del');

-- Valid BEFORE statement VIEW triggers
CREATE TRIGGER before_ins_stmt_trig BEFORE INSERT ON main_view
FOR EACH STATEMENT EXECUTE PROCEDURE view_trigger('before_view_ins_stmt');

CREATE TRIGGER before_upd_stmt_trig BEFORE UPDATE ON main_view
FOR EACH STATEMENT EXECUTE PROCEDURE view_trigger('before_view_upd_stmt');

CREATE TRIGGER before_del_stmt_trig BEFORE DELETE ON main_view
FOR EACH STATEMENT EXECUTE PROCEDURE view_trigger('before_view_del_stmt');

-- Valid AFTER statement VIEW triggers
CREATE TRIGGER after_ins_stmt_trig AFTER INSERT ON main_view
FOR EACH STATEMENT EXECUTE PROCEDURE view_trigger('after_view_ins_stmt');

CREATE TRIGGER after_upd_stmt_trig AFTER UPDATE ON main_view
FOR EACH STATEMENT EXECUTE PROCEDURE view_trigger('after_view_upd_stmt');

CREATE TRIGGER after_del_stmt_trig AFTER DELETE ON main_view
FOR EACH STATEMENT EXECUTE PROCEDURE view_trigger('after_view_del_stmt');

\set QUIET false

-- Insert into view using trigger
INSERT INTO main_view VALUES (20, 30);
INSERT INTO main_view VALUES (21, 31) RETURNING a, b;

-- Table trigger will prevent updates
UPDATE main_view SET b = 31 WHERE a = 20;
UPDATE main_view SET b = 32 WHERE a = 21 AND b = 31 RETURNING a, b;

-- Remove table trigger to allow updates
DROP TRIGGER before_upd_a_row_trig ON main_table;
UPDATE main_view SET b = 31 WHERE a = 20;
UPDATE main_view SET b = 32 WHERE a = 21 AND b = 31 RETURNING a, b;

-- Before and after stmt triggers should fire even when no rows are affected
UPDATE main_view SET b = 0 WHERE false;

-- Delete from view using trigger
DELETE FROM main_view WHERE a IN (20,21);
DELETE FROM main_view WHERE a = 31 RETURNING a, b;

\set QUIET true

-- Describe view should list triggers
\d main_view

-- Test dropping view triggers
DROP TRIGGER instead_of_insert_trig ON main_view;
DROP TRIGGER instead_of_delete_trig ON main_view;
\d+ main_view
DROP VIEW main_view;

--
-- Test triggers on a join view
--
CREATE TABLE country_table (
    country_id        serial primary key,
    country_name    text unique not null,
    continent        text not null
);

INSERT INTO country_table (country_name, continent)
    VALUES ('Japan', 'Asia'),
           ('UK', 'Europe'),
           ('USA', 'North America')
    RETURNING *;

CREATE TABLE city_table (
    city_id        serial primary key,
    city_name    text not null,
    population    bigint,
    country_id    int references country_table
);

CREATE VIEW city_view AS
    SELECT city_id, city_name, population, country_name, continent
    FROM city_table ci
    LEFT JOIN country_table co ON co.country_id = ci.country_id;

CREATE FUNCTION city_insert() RETURNS trigger LANGUAGE plpgsql AS $$
declare
    ctry_id int;
begin
    if NEW.country_name IS NOT NULL then
        SELECT country_id, continent INTO ctry_id, NEW.continent
            FROM country_table WHERE country_name = NEW.country_name;
        if NOT FOUND then
            raise exception 'No such country: "%"', NEW.country_name;
        end if;
    else
        NEW.continent := NULL;
    end if;

    if NEW.city_id IS NOT NULL then
        INSERT INTO city_table
            VALUES(NEW.city_id, NEW.city_name, NEW.population, ctry_id);
    else
        INSERT INTO city_table(city_name, population, country_id)
            VALUES(NEW.city_name, NEW.population, ctry_id)
            RETURNING city_id INTO NEW.city_id;
    end if;

    RETURN NEW;
end;
$$;

CREATE TRIGGER city_insert_trig INSTEAD OF INSERT ON city_view
FOR EACH ROW EXECUTE PROCEDURE city_insert();

CREATE FUNCTION city_delete() RETURNS trigger LANGUAGE plpgsql AS $$
begin
    DELETE FROM city_table WHERE city_id = OLD.city_id;
    if NOT FOUND then RETURN NULL; end if;
    RETURN OLD;
end;
$$;

CREATE TRIGGER city_delete_trig INSTEAD OF DELETE ON city_view
FOR EACH ROW EXECUTE PROCEDURE city_delete();

CREATE FUNCTION city_update() RETURNS trigger LANGUAGE plpgsql AS $$
declare
    ctry_id int;
begin
    if NEW.country_name IS DISTINCT FROM OLD.country_name then
        SELECT country_id, continent INTO ctry_id, NEW.continent
            FROM country_table WHERE country_name = NEW.country_name;
        if NOT FOUND then
            raise exception 'No such country: "%"', NEW.country_name;
        end if;

        UPDATE city_table SET city_name = NEW.city_name,
                              population = NEW.population,
                              country_id = ctry_id
            WHERE city_id = OLD.city_id;
    else
        UPDATE city_table SET city_name = NEW.city_name,
                              population = NEW.population
            WHERE city_id = OLD.city_id;
        NEW.continent := OLD.continent;
    end if;

    if NOT FOUND then RETURN NULL; end if;
    RETURN NEW;
end;
$$;

CREATE TRIGGER city_update_trig INSTEAD OF UPDATE ON city_view
FOR EACH ROW EXECUTE PROCEDURE city_update();

\set QUIET false

-- INSERT .. RETURNING
INSERT INTO city_view(city_name) VALUES('Tokyo') RETURNING *;
INSERT INTO city_view(city_name, population) VALUES('London', 7556900) RETURNING *;
INSERT INTO city_view(city_name, country_name) VALUES('Washington DC', 'USA') RETURNING *;
INSERT INTO city_view(city_id, city_name) VALUES(123456, 'New York') RETURNING *;
INSERT INTO city_view VALUES(234567, 'Birmingham', 1016800, 'UK', 'EU') RETURNING *;

-- UPDATE .. RETURNING
UPDATE city_view SET country_name = 'Japon' WHERE city_name = 'Tokyo'; -- error
UPDATE city_view SET country_name = 'Japan' WHERE city_name = 'Takyo'; -- no match
UPDATE city_view SET country_name = 'Japan' WHERE city_name = 'Tokyo' RETURNING *; -- OK

UPDATE city_view SET population = 13010279 WHERE city_name = 'Tokyo' RETURNING *;
UPDATE city_view SET country_name = 'UK' WHERE city_name = 'New York' RETURNING *;
UPDATE city_view SET country_name = 'USA', population = 8391881 WHERE city_name = 'New York' RETURNING *;
UPDATE city_view SET continent = 'EU' WHERE continent = 'Europe' RETURNING *;
UPDATE city_view v1 SET country_name = v2.country_name FROM city_view v2
    WHERE v2.city_name = 'Birmingham' AND v1.city_name = 'London' RETURNING *;

-- DELETE .. RETURNING
DELETE FROM city_view WHERE city_name = 'Birmingham' RETURNING *;

\set QUIET true

-- read-only view with WHERE clause
CREATE VIEW european_city_view AS
    SELECT * FROM city_view WHERE continent = 'Europe';
SELECT count(*) FROM european_city_view;

CREATE FUNCTION no_op_trig_fn() RETURNS trigger LANGUAGE plpgsql
AS 'begin RETURN NULL; end';

CREATE TRIGGER no_op_trig INSTEAD OF INSERT OR UPDATE OR DELETE
ON european_city_view FOR EACH ROW EXECUTE PROCEDURE no_op_trig_fn();

\set QUIET false

INSERT INTO european_city_view VALUES (0, 'x', 10000, 'y', 'z');
UPDATE european_city_view SET population = 10000;
DELETE FROM european_city_view;

\set QUIET true

-- rules bypassing no-op triggers
CREATE RULE european_city_insert_rule AS ON INSERT TO european_city_view
DO INSTEAD INSERT INTO city_view
VALUES (NEW.city_id, NEW.city_name, NEW.population, NEW.country_name, NEW.continent)
RETURNING *;

CREATE RULE european_city_update_rule AS ON UPDATE TO european_city_view
DO INSTEAD UPDATE city_view SET
    city_name = NEW.city_name,
    population = NEW.population,
    country_name = NEW.country_name
WHERE city_id = OLD.city_id
RETURNING NEW.*;

CREATE RULE european_city_delete_rule AS ON DELETE TO european_city_view
DO INSTEAD DELETE FROM city_view WHERE city_id = OLD.city_id RETURNING *;

\set QUIET false

-- INSERT not limited by view's WHERE clause, but UPDATE AND DELETE are
INSERT INTO european_city_view(city_name, country_name)
    VALUES ('Cambridge', 'USA') RETURNING *;
UPDATE european_city_view SET country_name = 'UK'
    WHERE city_name = 'Cambridge';
DELETE FROM european_city_view WHERE city_name = 'Cambridge';

-- UPDATE and DELETE via rule and trigger
UPDATE city_view SET country_name = 'UK'
    WHERE city_name = 'Cambridge' RETURNING *;
UPDATE european_city_view SET population = 122800
    WHERE city_name = 'Cambridge' RETURNING *;
DELETE FROM european_city_view WHERE city_name = 'Cambridge' RETURNING *;

-- join UPDATE test
UPDATE city_view v SET population = 599657
    FROM city_table ci, country_table co
    WHERE ci.city_name = 'Washington DC' and co.country_name = 'USA'
    AND v.city_id = ci.city_id AND v.country_name = co.country_name
    RETURNING co.country_id, v.country_name,
              v.city_id, v.city_name, v.population;

\set QUIET true

SELECT * FROM city_view;

DROP TABLE city_table CASCADE;
DROP TABLE country_table;

<<<<<<< HEAD
CREATE FUNCTION cmdtrigger_notice
 (
   IN cmd_tag        text,
   IN cmd_string     text,
   IN schemaname     text,
   IN relname        text
 )
 RETURNS void
 LANGUAGE plpgsql
AS $$
BEGIN
  RAISE NOTICE 'cmd_string: %', cmd_string;
END;
$$;

CREATE TRIGGER cmdtrigger_notice
        AFTER COMMAND CREATE TABLE
       EXECUTE PROCEDURE cmdtrigger_notice();

CREATE TRIGGER cmdtrigger_notice
        AFTER COMMAND DROP TABLE
       EXECUTE PROCEDURE cmdtrigger_notice();

-- that should error out as you can't have both INSTEAD OF command triggers
-- and BEFORE|AFTER triggers defined on the same command
CREATE TRIGGER cmdtrigger_notice_error
    INSTEAD OF COMMAND DROP TABLE
       EXECUTE PROCEDURE cmdtrigger_notice();

CREATE TABLE foo(a serial, b text, primary key (a, b));
DROP TABLE foo;

DROP TRIGGER cmdtrigger_notice ON COMMAND CREATE TABLE;
DROP TRIGGER cmdtrigger_notice ON COMMAND DROP TABLE;
=======

-- Test pg_trigger_depth()

create table depth_a (id int not null primary key);
create table depth_b (id int not null primary key);
create table depth_c (id int not null primary key);

create function depth_a_tf() returns trigger
  language plpgsql as $$
begin
  raise notice '%: depth = %', tg_name, pg_trigger_depth();
  insert into depth_b values (new.id);
  raise notice '%: depth = %', tg_name, pg_trigger_depth();
  return new;
end;
$$;
create trigger depth_a_tr before insert on depth_a
  for each row execute procedure depth_a_tf();

create function depth_b_tf() returns trigger
  language plpgsql as $$
begin
  raise notice '%: depth = %', tg_name, pg_trigger_depth();
  begin
    execute 'insert into depth_c values (' || new.id::text || ')';
  exception
    when sqlstate 'U9999' then
      raise notice 'SQLSTATE = U9999: depth = %', pg_trigger_depth();
  end;
  raise notice '%: depth = %', tg_name, pg_trigger_depth();
  if new.id = 1 then
    execute 'insert into depth_c values (' || new.id::text || ')';
  end if;
  return new;
end;
$$;
create trigger depth_b_tr before insert on depth_b
  for each row execute procedure depth_b_tf();

create function depth_c_tf() returns trigger
  language plpgsql as $$
begin
  raise notice '%: depth = %', tg_name, pg_trigger_depth();
  if new.id = 1 then
    raise exception sqlstate 'U9999';
  end if;
  raise notice '%: depth = %', tg_name, pg_trigger_depth();
  return new;
end;
$$;
create trigger depth_c_tr before insert on depth_c
  for each row execute procedure depth_c_tf();

select pg_trigger_depth();
insert into depth_a values (1);
select pg_trigger_depth();
insert into depth_a values (2);
select pg_trigger_depth();

drop table depth_a, depth_b, depth_c;
drop function depth_a_tf();
drop function depth_b_tf();
drop function depth_c_tf();
>>>>>>> c5a03256
<|MERGE_RESOLUTION|>--- conflicted
+++ resolved
@@ -962,43 +962,6 @@
 DROP TABLE city_table CASCADE;
 DROP TABLE country_table;
 
-<<<<<<< HEAD
-CREATE FUNCTION cmdtrigger_notice
- (
-   IN cmd_tag        text,
-   IN cmd_string     text,
-   IN schemaname     text,
-   IN relname        text
- )
- RETURNS void
- LANGUAGE plpgsql
-AS $$
-BEGIN
-  RAISE NOTICE 'cmd_string: %', cmd_string;
-END;
-$$;
-
-CREATE TRIGGER cmdtrigger_notice
-        AFTER COMMAND CREATE TABLE
-       EXECUTE PROCEDURE cmdtrigger_notice();
-
-CREATE TRIGGER cmdtrigger_notice
-        AFTER COMMAND DROP TABLE
-       EXECUTE PROCEDURE cmdtrigger_notice();
-
--- that should error out as you can't have both INSTEAD OF command triggers
--- and BEFORE|AFTER triggers defined on the same command
-CREATE TRIGGER cmdtrigger_notice_error
-    INSTEAD OF COMMAND DROP TABLE
-       EXECUTE PROCEDURE cmdtrigger_notice();
-
-CREATE TABLE foo(a serial, b text, primary key (a, b));
-DROP TABLE foo;
-
-DROP TRIGGER cmdtrigger_notice ON COMMAND CREATE TABLE;
-DROP TRIGGER cmdtrigger_notice ON COMMAND DROP TABLE;
-=======
-
 -- Test pg_trigger_depth()
 
 create table depth_a (id int not null primary key);
@@ -1060,5 +1023,4 @@
 drop table depth_a, depth_b, depth_c;
 drop function depth_a_tf();
 drop function depth_b_tf();
-drop function depth_c_tf();
->>>>>>> c5a03256
+drop function depth_c_tf();